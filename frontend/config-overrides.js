/* eslint-disable no-undef */
/**
 * Config overrides for CRA to allow importing of aliases.
 * Since we are aliasing `shared` folder, another function `aliasDangerous` is
 * needed.
 * See https://www.npmjs.com/package/react-app-rewire-alias#outside-of-root.
 */
<<<<<<< HEAD

=======
const path = require('path')
const { override } = require('customize-cra')
>>>>>>> 670f2440
const {
  aliasDangerous,
  configPaths,
  aliasJest,
} = require('react-app-rewire-alias/lib/aliasDangerous')

const aliasMap = configPaths('tsconfig.paths.json')

<<<<<<< HEAD
module.exports = function override(config) {
  aliasDangerous(aliasMap)(config)
=======
/**
 * Utility to allow for referencing folders outside of create-react-app root. \
 * See https://github.com/facebook/create-react-app/issues/9127.
 *
 * Retrieved from https://gist.github.com/stevemu/53c5006c5e66fc277dea1454eb6acdb4.
 */
const overridePath = (webpackConfig) => {
  const oneOfRule = webpackConfig.module.rules.find((rule) => rule.oneOf)
  if (oneOfRule) {
    const tsxRule = oneOfRule.oneOf.find(
      (rule) => rule.test && rule.test.toString().includes('tsx'),
    )
>>>>>>> 670f2440

    const newIncludePaths = [path.resolve(__dirname, '../shared')]
    if (tsxRule) {
      if (Array.isArray(tsxRule.include)) {
        tsxRule.include = [...tsxRule.include, ...newIncludePaths]
      } else {
        tsxRule.include = [tsxRule.include, ...newIncludePaths]
      }
    }
  }
  return webpackConfig
}

module.exports = override(aliasDangerous(aliasMap), overridePath)

module.exports.jest = aliasJest(aliasMap)<|MERGE_RESOLUTION|>--- conflicted
+++ resolved
@@ -5,12 +5,8 @@
  * needed.
  * See https://www.npmjs.com/package/react-app-rewire-alias#outside-of-root.
  */
-<<<<<<< HEAD
-
-=======
 const path = require('path')
 const { override } = require('customize-cra')
->>>>>>> 670f2440
 const {
   aliasDangerous,
   configPaths,
@@ -19,10 +15,6 @@
 
 const aliasMap = configPaths('tsconfig.paths.json')
 
-<<<<<<< HEAD
-module.exports = function override(config) {
-  aliasDangerous(aliasMap)(config)
-=======
 /**
  * Utility to allow for referencing folders outside of create-react-app root. \
  * See https://github.com/facebook/create-react-app/issues/9127.
@@ -35,7 +27,6 @@
     const tsxRule = oneOfRule.oneOf.find(
       (rule) => rule.test && rule.test.toString().includes('tsx'),
     )
->>>>>>> 670f2440
 
     const newIncludePaths = [path.resolve(__dirname, '../shared')]
     if (tsxRule) {
