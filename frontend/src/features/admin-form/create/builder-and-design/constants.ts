--- conflicted
+++ resolved
@@ -18,12 +18,9 @@
   BasicField.Radio,
   BasicField.Checkbox,
   BasicField.Dropdown,
-<<<<<<< HEAD
   BasicField.CountryRegion,
-=======
   BasicField.Section,
   BasicField.Statement,
->>>>>>> 694bca13
   BasicField.YesNo,
   BasicField.Rating,
   BasicField.Email,
