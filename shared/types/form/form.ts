import { PublicUserDto, UserDto } from '../user'
import { FormField, FormFieldDto } from '../field'

import { FormLogo } from './form_logo'
import type { Merge, Opaque, PartialDeep } from 'type-fest'
import {
  ADMIN_FORM_META_FIELDS,
  EMAIL_FORM_SETTINGS_FIELDS,
  EMAIL_PUBLIC_FORM_FIELDS,
  STORAGE_FORM_SETTINGS_FIELDS,
  STORAGE_PUBLIC_FORM_FIELDS,
} from '../../constants/form'
import { DateString } from '../generic'
import { FormLogic, LogicDto } from './form_logic'

export type FormId = Opaque<string, 'FormId'>

export enum FormColorTheme {
  Blue = 'blue',
  Red = 'red',
  Green = 'green',
  Orange = 'orange',
  Brown = 'brown',
  Grey = 'grey',
}

export type FormPermission = {
  id?: string
  email: string
  write: boolean
}

export type FormStartPage = {
  logo: FormLogo
  colorTheme: FormColorTheme
  estTimeTaken?: number
  paragraph?: string
}

export type FormEndPage = {
  title: string
  paragraph?: string
  buttonLink?: string
  buttonText: string
}

export enum FormAuthType {
  NIL = 'NIL',
  SP = 'SP',
  CP = 'CP',
  MyInfo = 'MyInfo',
  SGID = 'SGID',
}

export enum FormStatus {
  Private = 'PRIVATE',
  Public = 'PUBLIC',
  Archived = 'ARCHIVED',
}

export type FormWebhook = {
  url: string
  isRetryEnabled: boolean
}

export enum FormResponseMode {
  Encrypt = 'encrypt',
  Email = 'email',
}

export type FormPayments = {
  enabled: boolean
  target_account_id?: string
  publishable_key?: string
  amount_cents?: number
  description?: string
}

export interface FormBase {
  title: string
  admin: UserDto['_id']

  form_fields: FormField[]
  form_logics: FormLogic[]
  permissionList: FormPermission[]

  startPage: FormStartPage
  endPage: FormEndPage

  hasCaptcha: boolean
  authType: FormAuthType

  status: FormStatus

  inactiveMessage: string
  submissionLimit: number | null
  isListed: boolean

  esrvcId?: string

  msgSrvcName?: string

  webhook: FormWebhook

  responseMode: FormResponseMode

  payments?: FormPayments
}

export interface EmailFormBase extends FormBase {
  responseMode: FormResponseMode.Email
  emails: string[]
}

export interface StorageFormBase extends FormBase {
  responseMode: FormResponseMode.Encrypt
  publicKey: string
}

/**
 * Additional props to be added/replaced when tranformed into DTO.
 */
type FormDtoBase = {
  _id: FormId
  form_fields: FormFieldDto[]
  form_logics: LogicDto[]
  created: DateString
  lastModified: DateString
}

export type StorageFormDto = Merge<StorageFormBase, FormDtoBase>

export type EmailFormDto = Merge<EmailFormBase, FormDtoBase>

export type FormDto = StorageFormDto | EmailFormDto

export type AdminStorageFormDto = Merge<StorageFormDto, { admin: UserDto }>
export type AdminEmailFormDto = Merge<EmailFormDto, { admin: UserDto }>
export type AdminFormDto = AdminStorageFormDto | AdminEmailFormDto

type PublicFormBase = {
  admin: PublicUserDto
}

export type PublicStorageFormDto = Merge<
  Pick<
    StorageFormDto,
    // Arrays like typeof list have numeric index signatures, so their number key
    // yields the union of all numerically-indexed properties.
    typeof STORAGE_PUBLIC_FORM_FIELDS[number]
  >,
  PublicFormBase
>

export type PublicEmailFormDto = Merge<
  Pick<
    EmailFormDto,
    // Arrays like typeof list have numeric index signatures, so their number key
    // yields the union of all numerically-indexed properties.
    typeof EMAIL_PUBLIC_FORM_FIELDS[number]
  >,
  PublicFormBase
>

export type PublicFormDto = PublicStorageFormDto | PublicEmailFormDto

export type EmailFormSettings = Pick<
  EmailFormDto,
  typeof EMAIL_FORM_SETTINGS_FIELDS[number]
>
export type StorageFormSettings = Pick<
  StorageFormDto,
  typeof STORAGE_FORM_SETTINGS_FIELDS[number]
>

export type FormSettings = EmailFormSettings | StorageFormSettings

export type SettingsUpdateDto = PartialDeep<FormSettings>

/**
 * Misnomer. More of a public form auth session.
 */
export interface SpcpSession {
  userName: string
  iat?: number // Optional as these are not returned for MyInfo forms
  rememberMe?: boolean
  exp?: number
}

export type PublicFormViewDto = {
  form: PublicFormDto
  spcpSession?: SpcpSession
  isIntranetUser?: boolean
  myInfoError?: true
}

export type PreviewFormViewDto = Pick<PublicFormViewDto, 'form' | 'spcpSession'>

export type SmsCountsDto = {
  quota: number
  freeSmsCounts: number
}

export type AdminFormViewDto = {
  form: AdminFormDto
}

export type AdminDashboardFormMetaDto = Pick<
  AdminFormDto,
  typeof ADMIN_FORM_META_FIELDS[number]
>

export type DuplicateFormBodyDto = {
  title: string
} & (
  | {
      responseMode: FormResponseMode.Email
      emails: string | string[]
    }
  | {
      responseMode: FormResponseMode.Encrypt
      publicKey: string
    }
)

export type CreateEmailFormBodyDto = Pick<
  EmailFormDto,
  'emails' | 'responseMode' | 'title'
>
export type CreateStorageFormBodyDto = Pick<
  StorageFormDto,
  'publicKey' | 'responseMode' | 'title'
>

export type CreateFormBodyDto =
  | CreateEmailFormBodyDto
  | CreateStorageFormBodyDto

export type StartPageUpdateDto = FormStartPage
export type EndPageUpdateDto = FormEndPage
export type FormPermissionsDto = FormPermission[]
export type PermissionsUpdateDto = FormPermission[]
<<<<<<< HEAD
export type PaymentsUpdateDto = FormPayments
=======

export type SendFormOtpResponseDto = {
  otpPrefix: string
}
>>>>>>> 0e4de73c
<|MERGE_RESOLUTION|>--- conflicted
+++ resolved
@@ -240,11 +240,8 @@
 export type EndPageUpdateDto = FormEndPage
 export type FormPermissionsDto = FormPermission[]
 export type PermissionsUpdateDto = FormPermission[]
-<<<<<<< HEAD
 export type PaymentsUpdateDto = FormPayments
-=======
 
 export type SendFormOtpResponseDto = {
   otpPrefix: string
-}
->>>>>>> 0e4de73c
+}