--- conflicted
+++ resolved
@@ -380,20 +380,6 @@
 AdminFormsRouter.get(
   '/:formId([a-fA-F0-9]{24})/adminform/submissions/count',
   withUserAuthentication,
-<<<<<<< HEAD
-  celebrate({
-    [Segments.QUERY]: Joi.object()
-      .keys({
-        startDate: Joi.date().format('YYYY-MM-DD').raw(),
-        endDate: Joi.date()
-          .format('YYYY-MM-DD')
-          .min(Joi.ref('startDate'))
-          .raw(),
-      })
-      .and('startDate', 'endDate'),
-  }),
-=======
->>>>>>> 132d5fe1
   AdminFormController.handleCountFormSubmissions,
 )
 
@@ -444,21 +430,6 @@
 AdminFormsRouter.get(
   '/:formId([a-fA-F0-9]{24})/adminform/submissions/download',
   withUserAuthentication,
-<<<<<<< HEAD
-  celebrate({
-    [Segments.QUERY]: Joi.object()
-      .keys({
-        startDate: Joi.date().format('YYYY-MM-DD').raw(),
-        endDate: Joi.date()
-          .format('YYYY-MM-DD')
-          .min(Joi.ref('startDate'))
-          .raw(),
-        downloadAttachments: Joi.boolean().default(false),
-      })
-      .and('startDate', 'endDate'),
-  }),
-=======
->>>>>>> 132d5fe1
   EncryptSubmissionController.handleStreamEncryptedResponses,
 )
 
