import tracer from 'dd-trace'
import { get, inRange, isEmpty } from 'lodash'
import moment from 'moment-timezone'
import { err, errAsync, okAsync, Result, ResultAsync } from 'neverthrow'
import Mail from 'nodemailer/lib/mailer'
import promiseRetry from 'promise-retry'
import validator from 'validator'

import {
  HASH_EXPIRE_AFTER_SECONDS,
  stringifiedSmsWarningTiers,
} from '../../../../shared/utils/verification'
import {
  BounceType,
  EmailAdminDataField,
  IEmailFormSchema,
  IFormDocument,
  IPopulatedForm,
  IPopulatedUser,
  ISubmissionSchema,
} from '../../../types'
import config from '../../config/config'
import { smsConfig } from '../../config/features/sms.config'
import { createLoggerWithLabel } from '../../config/logger'
import * as FormService from '../../modules/form/form.service'
import { extractFormLinkView } from '../../modules/form/form.utils'
import { formatAsPercentage } from '../../utils/formatters'

import { EMAIL_HEADERS, EmailType } from './mail.constants'
import { MailGenerationError, MailSendError } from './mail.errors'
import {
  AdminSmsDisabledData,
  AdminSmsWarningData,
  AutoreplySummaryRenderData,
  BounceNotificationHtmlData,
  CollabSmsDisabledData,
  CollabSmsWarningData,
  MailOptions,
  MailServiceParams,
  SendAutoReplyEmailsArgs,
  SendMailOptions,
  SendSingleAutoreplyMailArgs,
} from './mail.types'
import {
  generateAutoreplyHtml,
  generateAutoreplyPdf,
  generateBounceNotificationHtml,
  generateLoginOtpHtml,
  generateSmsVerificationDisabledHtmlForAdmin,
  generateSmsVerificationDisabledHtmlForCollab,
  generateSmsVerificationWarningHtmlForAdmin,
  generateSmsVerificationWarningHtmlForCollab,
  generateSubmissionToAdminHtml,
  generateVerificationOtpHtml,
  isToFieldValid,
} from './mail.utils'

const logger = createLoggerWithLabel(module)

const DEFAULT_RETRY_PARAMS: MailServiceParams['retryParams'] = {
  retries: 3,
  // Exponential backoff.
  factor: 2,
  minTimeout: 5000,
}

export class MailService {
  /**
   * The application name to be shown in some sent emails' fields such as mail
   * subject or mail body.
   */
  #appName: Required<MailServiceParams>['appName']
  /**
   * The application URL to be shown in some sent emails' fields such as mail
   * subject or mail body.
   */
  #appUrl: Required<MailServiceParams>['appUrl']
  /**
<<<<<<< HEAD
   * The transporter to be used to send mail.
=======
   * The transporter to be used to send mail (SES in SG).
>>>>>>> 9c66bace
   */
  #transporter: Required<MailServiceParams>['transporter']
  /**
   * The email string to denote the "from" field of the email.
   */
  #senderMail: Required<MailServiceParams>['senderMail']
  /**
   * The full string that can be shown in the mail's "from" field created from
   * the given `appName` and `senderMail` arguments.
   *
   * E.g. `FormSG <test@example.com>`
   */
  #senderFromString: string

  /**
   * Sets the retry parameters for sendNodeMail retries.
   */
  #retryParams: MailServiceParams['retryParams']

  /**
   * The official mail account that recipients can reply to
   */
  #officialMail: string

  constructor({
    appName = config.app.title,
    appUrl = config.app.appUrl,
    transporter = config.mail.transporter,
    senderMail = config.mail.mailFrom,
    officialMail = config.mail.official,
    retryParams = DEFAULT_RETRY_PARAMS,
  }: MailServiceParams = {}) {
    // Email validation
    if (!validator.isEmail(senderMail)) {
      const invalidMailError = new Error(
        `MailService constructor: senderMail: ${senderMail} is not a valid email`,
      )
      logger.error({
        message: `senderMail: ${senderMail} is not a valid email`,
        meta: {
          action: 'constructor',
        },
      })
      throw invalidMailError
    }

    this.#appName = appName
    this.#appUrl = appUrl
    this.#senderMail = senderMail
    this.#senderFromString = `${appName} <${senderMail}>`
    this.#transporter = transporter
    this.#officialMail = officialMail
    this.#retryParams = retryParams
  }

  /**
   * Private function to wrap the sending of email using SES / Direct transport with retries.
   * @param mail Mail data to send with
   * @param loggerMeta optional object to pass into logger
   * @returns true on successful mail sending
   * @throws error if mail still fails to send after retries
   */
  #sendMailWithRetries = (
    mail: MailOptions,
    loggerMeta?: Record<string, unknown>,
  ): Promise<true> => {
    const logMeta = {
      action: '#sendMailWithRetries',
      mailFrom: mail.from,
      mailSubject: mail.subject,
      ...loggerMeta,
    }

    return promiseRetry<true>(async (retry, attemptNum) => {
      logger.info({
        message: `Attempt ${attemptNum} to send mail`,
        meta: logMeta,
      })

      try {
        const info = await tracer.trace('nodemailer/sendMail', () =>
          this.#transporter.sendMail(mail),
        )

        logger.info({
          message: `Mail successfully sent on attempt ${attemptNum}`,
          meta: { ...logMeta, info },
        })

        return true
      } catch (error) {
        // Pass errors to the callback
        logger.error({
          message: `Send mail failure on attempt ${attemptNum}`,
          meta: logMeta,
          error,
        })

        const respCode: number | undefined = get(error, 'responseCode')
        // Retry only on 4xx errors.
        if (!!respCode && inRange(respCode, 400, 500)) {
          return retry(error)
        }

        // Not 4xx error, rethrow error.
        throw error
      }
    }, this.#retryParams)
  }

  /**
   * Private function to send email using SES / Direct transport.
   * @param mail Mail data to send with
   * @param sendOptions Extra options to better identify mail, such as form or mail id.
   * @returns ok(true) on successful mail sending
   * @returns err(MailSendError) if any errors occurs whilst sending mail
   */
  #sendNodeMail = (
    mail: MailOptions,
    sendOptions?: SendMailOptions,
  ): ResultAsync<true, MailSendError> => {
    const logMeta = {
      action: '#sendNodeMail',
      mailId: sendOptions?.mailId,
      formId: sendOptions?.formId,
      mailFrom: mail.from,
      mailSubject: mail.subject,
    }

    // Guard against missing mail info.
    if (!mail || isEmpty(mail.to)) {
      logger.error({
        message: 'Undefined mail',
        meta: logMeta,
      })

      return errAsync(new MailSendError('Mail undefined error'))
    }

    // Guard against invalid emails.
    if (!isToFieldValid(mail.to)) {
      logger.error({
        message: `${mail.to} is not a valid email`,
        meta: logMeta,
      })
      return errAsync(new MailSendError('Invalid email error'))
    }

    return ResultAsync.fromPromise(
      this.#sendMailWithRetries(mail, {
        mailId: sendOptions?.mailId,
        formId: sendOptions?.formId,
      }),
      (error) => {
        logger.error({
          message: 'Error returned from sendMail retries',
          meta: logMeta,
          error,
        })

        return new MailSendError('Failed to send mail', {
          originalError: error,
        })
      },
    )
  }

  /**
   * Private function to send a single autoreply mail to recipients.
   * @param arg the autoreply mail arguments
   * @param arg.autoReplyMailData the main mail data to populate mail params
   * @param arg.attachments the attachments to add to the mail
   * @param arg.form the form mongoose object to populate the email subject or to retrieve the sender from
   * @param arg.submission the submission mongoose object to retrieve id from for metadata
   * @param arg.index the index metadata of this mail for logging purposes
   */
  #sendSingleAutoreplyMail = ({
    autoReplyMailData,
    attachments,
    formSummaryRenderData,
    form,
    submission,
    index,
  }: SendSingleAutoreplyMailArgs): ResultAsync<
    true,
    MailSendError | MailGenerationError
  > => {
    const emailSubject =
      autoReplyMailData.subject || `Thank you for submitting ${form.title}`
    // Sender's name appearing after "("" symbol gets truncated. Escaping it
    // solves the problem.
    const emailSender = (
      autoReplyMailData.sender || form.admin.agency.fullName
    ).replace('(', '\\(')

    const defaultBody = `Dear Sir or Madam,\n\nThank you for submitting this form.\n\nRegards,\n${form.admin.agency.fullName}`
    const autoReplyBody = (autoReplyMailData.body || defaultBody).split('\n')

    const templateData = {
      submissionId: submission.id,
      autoReplyBody,
      // Only destructure formSummaryRenderData if form summary is included.
      ...(autoReplyMailData.includeFormSummary && formSummaryRenderData),
    }

    return generateAutoreplyHtml(templateData).andThen((mailHtml) => {
      const mail: MailOptions = {
        to: autoReplyMailData.email,
        // Quotes necessary to allow for special characters in emailSender, e.g. comma.
        // See https://github.com/nodemailer/nodemailer/issues/377
        from: `"${emailSender}" <${this.#senderMail}>`,
        subject: emailSubject,
        // Only send attachments if the admin has the box checked for email
        // fields.
        attachments: autoReplyMailData.includeFormSummary ? attachments : [],
        html: mailHtml,
        headers: {
          [EMAIL_HEADERS.formId]: String(form._id),
          [EMAIL_HEADERS.submissionId]: String(submission.id),
          [EMAIL_HEADERS.emailType]: EmailType.EmailConfirmation,
        },
      }

      return this.#sendNodeMail(mail, {
        mailId: `${submission.id}-${index}`,
        formId: form._id,
      })
    })
  }

  /**
   * Sends a verification otp to a valid email
   * @param recipient the recipient email address
   * @param otp the otp to send
   * @throws error if mail fails, to be handled by the caller
   */
  sendVerificationOtp = (
    recipient: string,
    otp: string,
  ): ResultAsync<true, MailSendError> => {
    const minutesToExpiry = Math.floor(HASH_EXPIRE_AFTER_SECONDS / 60)

    const mail: MailOptions = {
      to: recipient,
      from: this.#senderFromString,
      subject: `Your OTP for submitting a form on ${this.#appName}`,
      html: generateVerificationOtpHtml({
        appName: this.#appName,
        minutesToExpiry,
        otp,
      }),
      headers: {
        [EMAIL_HEADERS.emailType]: EmailType.VerificationOtp,
      },
    }
    // Error gets caught in getNewOtp
    return this.#sendNodeMail(mail, { mailId: 'verify' })
  }

  /**
   * Sends a login otp email to a valid email
   * @param recipient the recipient email address
   * @param otp the OTP to send
   * @returns ok(never) if sending of mail succeeds
   * @returns err(MailSendError) if sending of mail fails, to be handled by the caller
   */
  sendLoginOtp = ({
    recipient,
    otp,
    ipAddress,
  }: {
    recipient: string
    otp: string
    ipAddress: string
  }): ResultAsync<true, MailSendError> => {
    return generateLoginOtpHtml({
      appName: this.#appName,
      appUrl: this.#appUrl,
      ipAddress: ipAddress,
      otp,
    }).andThen((loginHtml) => {
      const mail: MailOptions = {
        to: recipient,
        from: this.#senderFromString,
        subject: `One-Time Password (OTP) for ${this.#appName}`,
        html: loginHtml,
        headers: {
          [EMAIL_HEADERS.emailType]: EmailType.LoginOtp,
        },
      }

      return this.#sendNodeMail(mail, { mailId: 'OTP' }).mapErr((error) => {
        // Add additional logging.
        logger.error({
          message: 'Error sending login OTP to email',
          meta: {
            action: 'sendLoginOtp',
            recipient,
          },
          error,
        })
        return error
      })
    })
  }

  /**
   * Sends a notification for critical bounce
   * @param args the parameter object
   * @param args.emailRecipients emails to send to
   * @param args.bouncedRecipients the emails which caused the critical bounce
   * @param args.bounceType bounce type given by SNS
   * @param args.formTitle title of form
   * @param args.formId ID of form
   * @throws error if mail fails, to be handled by the caller
   */
  sendBounceNotification = ({
    emailRecipients,
    bouncedRecipients,
    bounceType,
    formTitle,
    formId,
  }: {
    emailRecipients: string[]
    bouncedRecipients: string[]
    bounceType: BounceType | undefined
    formTitle: string
    formId: string
  }): ResultAsync<true, MailGenerationError | MailSendError> => {
    const htmlData: BounceNotificationHtmlData = {
      formTitle,
      formLink: `${this.#appUrl}/${formId}`,
      bouncedRecipients: bouncedRecipients.join(', '),
      appName: this.#appName,
    }

    return generateBounceNotificationHtml(htmlData, bounceType).andThen(
      (mailHtml) => {
        const mail: MailOptions = {
          to: emailRecipients,
          from: this.#senderFromString,
          subject: '[Urgent] FormSG Response Delivery Failure / Bounce',
          html: mailHtml,
          headers: {
            [EMAIL_HEADERS.emailType]: EmailType.AdminBounce,
            [EMAIL_HEADERS.formId]: formId,
          },
        }

        return this.#sendNodeMail(mail, { mailId: 'bounce' }).mapErr(
          (error) => {
            // Add additional logging.
            logger.error({
              message: 'Error sending bounce notification email',
              meta: {
                action: 'sendBounceNotification',
                bounceType,
                formTitle,
                formId,
              },
              error,
            })
            return error
          },
        )
      },
    )
  }

  /**
   * Sends a submission response email to the admin of the given form.
   * @param args the parameter object
   * @param args.replyToEmails emails to set replyTo, if any
   * @param args.form the form document to retrieve some email data from
   * @param args.submission the submission document to retrieve some email data from
   * @param args.attachments attachments to append to the email, if any
   * @param args.dataCollationData the data to use in the data collation tool to be appended to the end of the email
   * @param args.formData the form data to display to in the body in table form
   */
  sendSubmissionToAdmin = ({
    replyToEmails,
    form,
    submission,
    attachments,
    dataCollationData,
    formData,
  }: {
    replyToEmails?: string[]
    form: Pick<IEmailFormSchema, '_id' | 'title' | 'emails'>
    submission: Pick<ISubmissionSchema, 'id' | 'created'>
    attachments?: Mail.Attachment[]
    formData: EmailAdminDataField[]
    dataCollationData: {
      question: string
      answer: string | number
    }[]
  }): ResultAsync<true, MailGenerationError | MailSendError> => {
    const refNo = String(submission.id)
    const formTitle = form.title
    const submissionTime = moment(submission.created)
      .tz('Asia/Singapore')
      .format('ddd, DD MMM YYYY hh:mm:ss A')

    // Add in additional metadata to dataCollationData.
    // Unshift is not used as it mutates the array.
    const fullDataCollationData = [
      {
        question: 'Response ID',
        answer: refNo,
      },
      {
        question: 'Timestamp',
        answer: submissionTime,
      },
      ...dataCollationData,
    ]

    const htmlData = {
      appName: this.#appName,
      formTitle,
      refNo,
      submissionTime,
      dataCollationData: fullDataCollationData,
      formData,
    }

    return generateSubmissionToAdminHtml(htmlData).andThen((mailHtml) => {
      const mail: MailOptions = {
        to: form.emails,
        from: this.#senderFromString,
        subject: `formsg-auto: ${formTitle} (#${refNo})`,
        html: mailHtml,
        attachments,
        headers: {
          [EMAIL_HEADERS.formId]: String(form._id),
          [EMAIL_HEADERS.submissionId]: refNo,
          [EMAIL_HEADERS.emailType]: EmailType.AdminResponse,
        },
        // replyTo options only allow string format.
        replyTo: replyToEmails?.join(', '),
      }

      return this.#sendNodeMail(mail, {
        mailId: refNo,
        formId: String(form._id),
      }).mapErr((error) => {
        // Add additional logging.
        logger.error({
          message: 'Error sending submission to admin email',
          meta: {
            action: 'sendSubmissionToAdmin',
          },
          error,
        })
        return error
      })
    })
  }

  /**
   * Sends an autoreply emails to the filler of the given form.
   * @param args the arguments object
   * @param args.form the form document to retrieve some email data from
   * @param args.submission the submission document to retrieve some email data from
   * @param args.attachments attachments to append to the email, if any
   * @param args.responsesData the array of response data to use in rendering
   * the mail body or summary pdf
   * @param args.autoReplyMailDatas array of objects that contains autoreply mail data to override with defaults
   * @param args.autoReplyMailDatas[].email contains the recipient of the mail
   * @param args.autoReplyMailDatas[].subject if available, sends the mail out with this subject instead of the default subject
   * @param args.autoReplyMailDatas[].sender if available, shows the given string as the sender instead of the default sender
   * @param args.autoReplyMailDatas[].includeFormSummary if true, adds the given attachments into the sent mail
   */
  sendAutoReplyEmails = async ({
    form,
    submission,
    responsesData,
    autoReplyMailDatas,
    attachments = [],
  }: SendAutoReplyEmailsArgs): Promise<
    PromiseSettledResult<Result<true, MailSendError | MailGenerationError>>[]
  > => {
    // Data to render both the submission details mail HTML body and PDF.

    const renderData: AutoreplySummaryRenderData = {
      refNo: submission.id,
      formTitle: form.title,
      submissionTime: moment(submission.created)
        .tz('Asia/Singapore')
        .format('ddd, DD MMM YYYY hh:mm:ss A'),
      formData: responsesData,
      formUrl: `${this.#appUrl}/${form._id}`,
    }

    // Create a copy of attachments for attaching of autoreply pdf if needed.
    const attachmentsWithAutoreplyPdf = [...attachments]

    // Generate autoreply pdf and append into attachments if any of the mail has
    // to include a form summary.
    if (autoReplyMailDatas.some((data) => data.includeFormSummary)) {
      const pdfBufferResult = await generateAutoreplyPdf(renderData)
      if (pdfBufferResult.isErr()) {
        return Promise.allSettled([err(pdfBufferResult.error)])
      }
      attachmentsWithAutoreplyPdf.push({
        filename: 'response.pdf',
        content: pdfBufferResult.value,
      })
    }

    // Prepare mail sending for each autoreply mail.
    return Promise.allSettled(
      autoReplyMailDatas.map((mailData, index) => {
        return this.#sendSingleAutoreplyMail({
          form,
          submission,
          attachments: mailData.includeFormSummary
            ? attachmentsWithAutoreplyPdf
            : attachments,
          autoReplyMailData: mailData,
          formSummaryRenderData: renderData,
          index,
        })
      }),
    )
  }

  /**
   * Sends a email to the admin and collaborators of the form when the verified sms feature will be disabled.
   * This happens only when the admin has hit a certain limit of sms verifications on his account.
   *
   * Note that the email sent to the admin and collaborators will differ.
   * This is because the admin will see all of their forms that are affected but collaborators
   * only see forms which they are a part of.
   *
   * @param form The form whose admin and collaborators will be issued the email
   * @returns ok(true) when mail sending is successful
   * @returns err(MailGenerationError) when there was an error in generating the html data for the mail
   * @returns err(MailSendError) when there was an error in sending the mail
   */
  sendSmsVerificationDisabledEmail = (
    form: Pick<IPopulatedForm, 'admin' | '_id'>,
  ): ResultAsync<true, MailGenerationError | MailSendError> => {
    // Step 1: Retrieve all public forms of admin that have sms verification enabled
    return FormService.retrievePublicFormsWithSmsVerification(form.admin._id)
      .andThen((forms) => {
        // Step 2: Send the mail containing all the active forms to the admin
        return this.sendDisabledMailForAdmin(forms, form.admin).map(() => forms)
      })
      .andThen((forms) => {
        // Step 3: Send to each individual form
        return ResultAsync.combine(
          forms.map((f) =>
            // If there are no collaborators, do not send out the email.
            // Admin would already have received a summary email from Step 2.
            f.permissionList.length
              ? this.sendDisabledMailForCollab(f, form.admin)
              : okAsync(true),
          ),
        )
      })
      .map(() => true)
  }

  // Helper method to send an email to all the collaborators of a given form that would be affected by
  // Sms verifications being disabled for the form.
  // Note that this method also emails the admin to notify them that the collaborators have been informed.
  sendDisabledMailForCollab = (
    form: IFormDocument,
    admin: IPopulatedUser,
  ): ResultAsync<true, MailGenerationError | MailSendError> => {
    const formLink = extractFormLinkView(form, this.#appUrl)
    const htmlData: CollabSmsDisabledData = {
      form: formLink,
      smsVerificationLimit:
        // Formatted using localeString so that the displayed number has commas
        smsConfig.smsVerificationLimit.toLocaleString('en-US'),
      smsWarningTiers: stringifiedSmsWarningTiers,
    }
    const collaborators = form.permissionList.map(({ email }) => email)
    const logMeta = {
      form: formLink,
      admin,
      collaborators,
      action: 'sendDisabledMailForCollab',
    }

    return generateSmsVerificationDisabledHtmlForCollab(htmlData).andThen(
      (mailHtml) => {
        const mailOptions: MailOptions = {
          to: admin.email,
          cc: collaborators,
          from: this.#senderFromString,
          html: mailHtml,
          subject: 'Free Mobile Number Verification Disabled',
          replyTo: this.#officialMail,
          bcc: this.#senderMail,
        }

        logger.info({
          message: 'Attempting to email collaborators about form disabling',
          meta: logMeta,
        })

        return this.#sendNodeMail(mailOptions, {
          formId: form._id,
          mailId: 'sendDisabledMailForCollab',
        })
      },
    )
  }

  // Helper method to send an email to a form admin which contains a summary of
  // which forms would be impacted by sms verifications being removed.
  sendDisabledMailForAdmin = (
    forms: IPopulatedForm[],
    admin: IPopulatedUser,
  ): ResultAsync<true, MailGenerationError | MailSendError> => {
    const formLinks = forms.map((f) => extractFormLinkView(f, this.#appUrl))
    const logMeta = {
      forms: formLinks,
      admin,
      action: 'sendDisabledMailForAdmin',
    }

    const htmlData: AdminSmsDisabledData = {
      forms: formLinks,
      smsVerificationLimit:
        // Formatted using localeString so that the displayed number has commas
        smsConfig.smsVerificationLimit.toLocaleString('en-US'),
      smsWarningTiers: stringifiedSmsWarningTiers,
    }

    return (
      // Step 1: Generate HTML data for admin
      generateSmsVerificationDisabledHtmlForAdmin(htmlData).andThen(
        (mailHtml) => {
          const mailOptions: MailOptions = {
            to: admin.email,
            from: this.#senderFromString,
            html: mailHtml,
            subject: 'Free Mobile Number Verification Disabled',
            replyTo: this.#officialMail,
            bcc: this.#senderMail,
          }

          logger.info({
            message: 'Attempting to email admin about form disabling',
            meta: logMeta,
          })

          // Step 2: Send mail out to admin ONLY
          return this.#sendNodeMail(mailOptions, {
            mailId: 'sendDisabledMailForAdmin',
          })
        },
      )
    )
  }

  /**
   * Sends a warning email to the admin of the form when their current verified sms counts hits a limit
   * @param form The form whose admin will be issued a warning
   * @param smsVerifications The current total sms verifications for the form
   * @returns ok(true) when mail sending is successful
   * @returns err(MailGenerationError) when there was an error in generating the html data for the mail
   * @returns err(MailSendError) when there was an error in sending the mail
   */
  sendSmsVerificationWarningEmail = (
    form: Pick<IPopulatedForm, 'admin' | '_id'>,
    smsVerifications: number,
  ): ResultAsync<true, MailGenerationError | MailSendError> => {
    // Step 1: Retrieve all public forms of admin that have sms verification enabled
    return FormService.retrievePublicFormsWithSmsVerification(form.admin._id)
      .andThen((forms) => {
        // Step 2: Send the mail containing all the active forms to the admin
        return this.sendWarningMailForAdmin(
          forms,
          form.admin,
          smsVerifications,
        ).map(() => forms)
      })
      .andThen((forms) => {
        // Step 3: Send to each individual form
        return ResultAsync.combine(
          forms.map((f) =>
            // If there are no collaborators, do not send out the email.
            // Admin would already have received a summary email from Step 2.
            f.permissionList.length
              ? this.sendWarningMailForCollab(f, form.admin, smsVerifications)
              : okAsync(true),
          ),
        ).map(() => true as const)
      })
  }

  // Utility method to send a warning mail to the collaborators of a form.
  // Note that this also sends the mail out to the admin of the form as well.
  sendWarningMailForCollab = (
    form: IFormDocument,
    admin: IPopulatedUser,
    smsVerifications: number,
  ): ResultAsync<true, MailGenerationError | MailSendError> => {
    const formLink = extractFormLinkView(form, this.#appUrl)
    const percentageUsed = formatAsPercentage(
      smsVerifications / smsConfig.smsVerificationLimit,
    )
    const htmlData: CollabSmsWarningData = {
      form: formLink,
      percentageUsed,
      smsVerificationLimit:
        smsConfig.smsVerificationLimit.toLocaleString('en-US'),
    }
    const collaborators = form.permissionList.map(({ email }) => email)
    const logMeta = {
      form: formLink,
      admin,
      collaborators,
      smsVerifications,
      action: 'sendWarningMailForCollab',
    }

    // Step 1: Generate HTML data for collab
    return generateSmsVerificationWarningHtmlForCollab(htmlData).andThen(
      (mailHtml) => {
        const mailOptions: MailOptions = {
          to: admin.email,
          cc: collaborators,
          from: this.#senderFromString,
          html: mailHtml,
          subject: 'Mobile Number Verification - Free Tier Limit Alert',
          replyTo: this.#officialMail,
          bcc: this.#senderMail,
        }

        logger.info({
          message: 'Attempting to warn collaborators about sms limits',
          meta: logMeta,
        })

        // Step 2: Send mail out to admin and collab
        return this.#sendNodeMail(mailOptions, {
          formId: form._id,
          mailId: 'sendWarningMailForCollab',
        })
      },
    )
  }

  // Utility method to send a warning mail to the admin of a form.
  // This is triggered when the admin's sms verification counts hits a limit.
  // This informs the admin of all forms that use sms verification
  sendWarningMailForAdmin = (
    forms: IPopulatedForm[],
    admin: IPopulatedUser,
    smsVerifications: number,
  ): ResultAsync<true, MailGenerationError | MailSendError> => {
    const formLinks = forms.map((f) => extractFormLinkView(f, this.#appUrl))
    const htmlData: AdminSmsWarningData = {
      forms: formLinks,
      numAvailable: (
        smsConfig.smsVerificationLimit - smsVerifications
      ).toLocaleString('en-US'),
      smsVerificationLimit:
        smsConfig.smsVerificationLimit.toLocaleString('en-US'),
    }
    const logMeta = {
      forms: formLinks,
      admin,
      smsVerifications,
      action: 'sendWarningMailForAdmin',
    }

    return (
      // Step 1: Generate HTML data for admin
      generateSmsVerificationWarningHtmlForAdmin(htmlData).andThen(
        (mailHtml) => {
          const mailOptions: MailOptions = {
            to: admin.email,
            from: this.#senderFromString,
            html: mailHtml,
            subject: 'Mobile Number Verification - Free Tier Limit Alert',
            replyTo: this.#officialMail,
            bcc: this.#senderMail,
          }

          logger.info({
            message: 'Attempting to warn admin about sms limits',
            meta: logMeta,
          })

          // Step 2: Send mail out to admin ONLY
          return this.#sendNodeMail(mailOptions, {
            mailId: 'sendWarningMailForAdmin',
          })
        },
      )
    )
  }
}

export default new MailService()<|MERGE_RESOLUTION|>--- conflicted
+++ resolved
@@ -76,11 +76,7 @@
    */
   #appUrl: Required<MailServiceParams>['appUrl']
   /**
-<<<<<<< HEAD
-   * The transporter to be used to send mail.
-=======
    * The transporter to be used to send mail (SES in SG).
->>>>>>> 9c66bace
    */
   #transporter: Required<MailServiceParams>['transporter']
   /**
