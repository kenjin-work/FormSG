import ejs from 'ejs'

import config from '../../config/config'
import { captchaConfig } from '../../config/features/captcha.config'
import { googleAnalyticsConfig } from '../../config/features/google-analytics.config'
import { paymentConfig } from '../../config/features/payment.config'
import { sentryConfig } from '../../config/features/sentry.config'
import { spcpMyInfoConfig } from '../../config/features/spcp-myinfo.config'

// Construct js with environment variables needed by frontend
const frontendVars = {
  isGeneralMaintenance: config.isGeneralMaintenance,
  isLoginBanner: config.isLoginBanner,
  siteBannerContent: config.siteBannerContent,
  adminBannerContent: config.adminBannerContent,
  logoBucketUrl: config.aws.logoBucketUrl, // S3 bucket
  formsgSdkMode: config.formsgSdkMode,
  captchaPublicKey: captchaConfig.captchaPublicKey, // Recaptcha
  sentryConfigUrl: sentryConfig.sentryConfigUrl, // Sentry.IO
  isSPMaintenance: spcpMyInfoConfig.isSPMaintenance, // Singpass maintenance message
  isCPMaintenance: spcpMyInfoConfig.isCPMaintenance, // Corppass maintenance message
  myInfoBannerContent: spcpMyInfoConfig.myInfoBannerContent, // MyInfo maintenance message
  // TODO: remove after React rollout #4786
  GATrackingID: googleAnalyticsConfig.GATrackingID,
  spcpCookieDomain: spcpMyInfoConfig.spcpCookieDomain, // Cookie domain used for removing spcp cookies
  // react migration variables
  reactMigrationRespondentCookieName:
    config.reactMigration.respondentCookieName,
  reactMigrationAdminCookieNameOld: config.reactMigration.adminCookieNameOld,
  reactMigrationAdminCookieName: config.reactMigration.adminCookieName,
  reactMigrationRespondentRolloutEmail:
    config.reactMigration.respondentRolloutEmail,
  reactMigrationRespondentRolloutStorage:
    config.reactMigration.respondentRolloutStorage,
  reactMigrationAdminRollout: config.reactMigration.adminRollout,
  reactMigrationAngularPhaseOutDate: config.reactMigration.angularPhaseOutDate,
<<<<<<< HEAD
  // payment variables
  maxPaymentAmountCents: paymentConfig.maxPaymentAmountCents,
  minPaymentAmountCents: paymentConfig.minPaymentAmountCents,
=======
  reactMigrationUseFetchForSubmissions:
    config.reactMigration.useFetchForSubmissions,
>>>>>>> c4754885
}
const environment = ejs.render(
  `
    // Singpass/Corppass maintenance message
    var isSPMaintenance = "<%- isSPMaintenance %>"
    var isCPMaintenance = "<%- isCPMaintenance %>"
    var myInfoBannerContent = "<%- myInfoBannerContent %>"
    var isGeneralMaintenance = "<%- isGeneralMaintenance %>"
    var isLoginBanner = "<%- isLoginBanner %>"
    var siteBannerContent = "<%- siteBannerContent %>"
    var adminBannerContent = "<%- adminBannerContent %>"
    // Google Analytics
    var GATrackingID = "<%= GATrackingID%>"
    // Recaptcha
    var captchaPublicKey = "<%= captchaPublicKey %>"
    // Sentry.IO
    var sentryConfigUrl = "<%= sentryConfigUrl%>"
    // S3 bucket
    var logoBucketUrl = "<%= logoBucketUrl%>"
    // Node env
    var formsgSdkMode = "<%= formsgSdkMode%>"
    // SPCP Cookie
    var spcpCookieDomain = "<%= spcpCookieDomain%>"
    // React Migration
    var reactMigrationRespondentCookieName = "<%= reactMigrationRespondentCookieName%>"
    var reactMigrationAdminCookieNameOld = "<%= reactMigrationAdminCookieNameOld%>"
    var reactMigrationAdminCookieName = "<%= reactMigrationAdminCookieName%>"
    var reactMigrationRespondentRolloutEmail = "<%= reactMigrationRespondentRolloutEmail%>"
    var reactMigrationRespondentRolloutStorage = "<%= reactMigrationRespondentRolloutStorage%>"
    var reactMigrationAdminRollout = "<%= reactMigrationAdminRollout%>"
    var reactMigrationAngularPhaseOutDate = "<%= reactMigrationAngularPhaseOutDate%>"
<<<<<<< HEAD
    // Payment
    var maxPaymentAmountCents = <%= maxPaymentAmountCents%>
    var minPaymentAmountCents = <%= minPaymentAmountCents%>
=======
    var reactMigrationUseFetchForSubmissions = <%= reactMigrationUseFetchForSubmissions%>
>>>>>>> c4754885
  `,
  frontendVars,
)

const appLocals = {
  ...frontendVars,
  ...config.app,
  appName: config.app.title,
  redirectPath: null,
  environment,
}

export default appLocals<|MERGE_RESOLUTION|>--- conflicted
+++ resolved
@@ -34,14 +34,11 @@
     config.reactMigration.respondentRolloutStorage,
   reactMigrationAdminRollout: config.reactMigration.adminRollout,
   reactMigrationAngularPhaseOutDate: config.reactMigration.angularPhaseOutDate,
-<<<<<<< HEAD
   // payment variables
+  reactMigrationUseFetchForSubmissions:
+    config.reactMigration.useFetchForSubmissions,
   maxPaymentAmountCents: paymentConfig.maxPaymentAmountCents,
   minPaymentAmountCents: paymentConfig.minPaymentAmountCents,
-=======
-  reactMigrationUseFetchForSubmissions:
-    config.reactMigration.useFetchForSubmissions,
->>>>>>> c4754885
 }
 const environment = ejs.render(
   `
@@ -73,13 +70,10 @@
     var reactMigrationRespondentRolloutStorage = "<%= reactMigrationRespondentRolloutStorage%>"
     var reactMigrationAdminRollout = "<%= reactMigrationAdminRollout%>"
     var reactMigrationAngularPhaseOutDate = "<%= reactMigrationAngularPhaseOutDate%>"
-<<<<<<< HEAD
+    var reactMigrationUseFetchForSubmissions = <%= reactMigrationUseFetchForSubmissions%>
     // Payment
     var maxPaymentAmountCents = <%= maxPaymentAmountCents%>
     var minPaymentAmountCents = <%= minPaymentAmountCents%>
-=======
-    var reactMigrationUseFetchForSubmissions = <%= reactMigrationUseFetchForSubmissions%>
->>>>>>> c4754885
   `,
   frontendVars,
 )
