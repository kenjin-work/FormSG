import compression from 'compression'
import connectDatadog from 'connect-datadog'
import express, { Express } from 'express'
import addRequestId from 'express-request-id'
import { StatsD } from 'hot-shots'
import http from 'http'
import { Connection } from 'mongoose'
import path from 'path'
import url from 'url'

import { Environment } from '../../../types'
import config from '../../config/config'
import { AnalyticsRouter } from '../../modules/analytics/analytics.routes'
import { AuthRouter } from '../../modules/auth/auth.routes'
import { BillingRouter } from '../../modules/billing/billing.routes'
import { BounceRouter } from '../../modules/bounce/bounce.routes'
import { ExamplesRouter } from '../../modules/examples/examples.routes'
import { AdminFormsRouter } from '../../modules/form/admin-form/admin-form.routes'
import { PublicFormRouter } from '../../modules/form/public-form/public-form.routes'
import { FrontendRouter } from '../../modules/frontend/frontend.routes'
import * as HomeController from '../../modules/home/home.controller'
import { MYINFO_ROUTER_PREFIX } from '../../modules/myinfo/myinfo.constants'
import { MyInfoRouter } from '../../modules/myinfo/myinfo.routes'
import { SgidRouter } from '../../modules/sgid/sgid.routes'
import {
  CorppassLoginRouter,
  SingpassLoginRouter,
  SpcpRouter,
} from '../../modules/spcp/spcp.routes'
import { SubmissionRouter } from '../../modules/submission/submission.routes'
import UserRouter from '../../modules/user/user.routes'
import { VfnRouter } from '../../modules/verification/verification.routes'
import { ApiRouter } from '../../routes/api'
import * as IntranetMiddleware from '../../services/intranet/intranet.middleware'

import errorHandlerMiddlewares from './error-handler'
import helmetMiddlewares from './helmet'
import appLocals from './locals'
import loggingMiddleware from './logging'
import parserMiddlewares from './parser'
import sentryMiddlewares from './sentry'
import sessionMiddlewares from './session'

const loadExpressApp = async (connection: Connection) => {
  // Initialize express app.
  let app = express()
  app.locals = appLocals

  const getConfigFunctionFor = (environment: string) => {
    switch (environment) {
      case 'production': {
        return function (app: Express) {
          // Trust the load balancer that is in front of the server
          app.set('trust proxy', true)
          return app
        }
      }
      default:
        return null
    }
  }

  const configureEnvironmentFor = getConfigFunctionFor(config.nodeEnv)
  if (configureEnvironmentFor) {
    app = configureEnvironmentFor(app)
  }

  app.use(function (req, res, next) {
    const urlPath = url.parse(req.url).path?.split('/') ?? []
    if (
      urlPath.indexOf('static') > -1 &&
      urlPath.indexOf('view') === urlPath.indexOf('static') - 1
    ) {
      urlPath.splice(1, 1)
      req.url = urlPath.join('/')
    }
    return next()
  })

  // Passing the request url to environment locals
  app.use(function (req, res, next) {
    res.locals.url = req.protocol + '://' + req.headers.host + req.url
    return next()
  })

  // Should be placed before express.static
  app.use(
    compression({
      // only compress files for the following content types
      filter: function (_req, res) {
        return /json|text|javascript|css/.test(res.get('content-type'))
      },
      // zlib option for compression level
      level: 9,
    }),
  )

  // Showing stack errors
  app.set('showStackError', true)

  // Set EJS as the template engine
  // eslint-disable-next-line @typescript-eslint/no-var-requires
  app.engine('server.view.html', require('ejs').__express)

  // Set views path and view engine
  app.set('view engine', 'server.view.html')
  app.set('views', './src/app/views')

  app.use(parserMiddlewares())

  app.use(helmetMiddlewares())

  // Generate UUID for request and add it to X-Request-Id header
  app.use(addRequestId())

  app.use(sessionMiddlewares(connection))

  app.use(loggingMiddleware())

  // Log intranet usage
  app.use(IntranetMiddleware.logIntranetUsage)

<<<<<<< HEAD
  app.use(
    connectDatadog({
      method: true,
      response_code: true,
      path: false, // !! Important: do not turn this true or the tag cardinality will explode
      dogstatsd: new StatsD({
        useDefaultRoute: true,
      }),
    }),
  )

  app.use('/', HomeRouter)
=======
>>>>>>> ddadbd19
  app.use('/frontend', FrontendRouter)
  app.use('/auth', AuthRouter)
  app.use('/user', UserRouter)
  app.use('/emailnotifications', BounceRouter)
  app.use('/transaction', VfnRouter)
  app.use('/billing', BillingRouter)
  app.use('/analytics', AnalyticsRouter)
  app.use('/examples', ExamplesRouter)
  app.use('/v2/submissions', SubmissionRouter)
  // Internal routes for Singpass/Corppass
  app.use('/spcp', SpcpRouter)
  // Registered routes with the Singpass/Corppass servers
  app.use('/singpass/login', SingpassLoginRouter)
  app.use('/corppass/login', CorppassLoginRouter)
  // Registered routes with sgID
  app.use('/sgid', SgidRouter)
  // Use constant for registered routes with MyInfo servers
  app.use(MYINFO_ROUTER_PREFIX, MyInfoRouter)
  app.use(AdminFormsRouter)
  app.use(PublicFormRouter)

  // New routes in preparation for API refactor.
  app.use('/api', ApiRouter)

  // Serve static client files only in prod
  // This block must be after all our routes, since the React application is
  // served in a catchall route.
  if (config.nodeEnv === Environment.Prod) {
    const frontendPath = path.resolve('dist/frontend')
    app.use(express.static(frontendPath))

    app.get('*', (_req, res) => {
      res.sendFile(path.join(frontendPath, 'index.html'))
    })
  }

  if (config.nodeEnv === Environment.Dev) {
    app.use(
      '/public/fonts',
      express.static(path.resolve('./dist/angularjs/fonts')),
    )
    app.use('/public', express.static(path.resolve('./dist/angularjs')))
    app.get('/old/', HomeController.home)
  }

  app.use(sentryMiddlewares())

  app.use(errorHandlerMiddlewares())

  const server = http.createServer(app)

  return server
}

export default loadExpressApp<|MERGE_RESOLUTION|>--- conflicted
+++ resolved
@@ -120,7 +120,6 @@
   // Log intranet usage
   app.use(IntranetMiddleware.logIntranetUsage)
 
-<<<<<<< HEAD
   app.use(
     connectDatadog({
       method: true,
@@ -132,9 +131,6 @@
     }),
   )
 
-  app.use('/', HomeRouter)
-=======
->>>>>>> ddadbd19
   app.use('/frontend', FrontendRouter)
   app.use('/auth', AuthRouter)
   app.use('/user', UserRouter)
