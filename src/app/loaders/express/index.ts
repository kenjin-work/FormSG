--- conflicted
+++ resolved
@@ -114,12 +114,7 @@
   // Log intranet usage
   app.use(IntranetMiddleware.logIntranetUsage)
 
-<<<<<<< HEAD
-=======
-  app.use('/', HomeRouter)
-
   // Deprecated routes
->>>>>>> 00ef9f9d
   app.use('/frontend', FrontendRouter)
   app.use('/auth', AuthRouter)
   app.use('/transaction', VfnRouter)
@@ -136,10 +131,7 @@
   // Use constant for registered routes with MyInfo servers
   app.use(MYINFO_ROUTER_PREFIX, MyInfoRouter)
 
-<<<<<<< HEAD
-=======
   // Deprecated routes, must be here since API starts with form id regex prefix.
->>>>>>> 00ef9f9d
   app.use(AdminFormsRouter)
   app.use(PublicFormRouter)
 
