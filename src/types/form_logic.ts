import { Document } from 'mongoose'

<<<<<<< HEAD
import { BasicField, IFieldSchema } from './field'

export enum LogicConditionState {
  Equal = 'is equals to',
  Lte = 'is less than or equal to',
  Gte = 'is more than or equal to',
  Either = 'is either',
  AnyOf = 'is one of the following',
}

export enum LogicIfValue {
  Number = 'number',
  SingleSelect = 'single-select',
  MultiSelect = 'multi-select',
  MultiCombination = 'multi-combination',
}
=======
import {
  FormCondition,
  FormLogicBase,
  LogicConditionState,
  LogicDto,
  LogicIfValue,
  LogicType,
  PreventSubmitLogic,
  ShowFieldLogic,
} from '../../shared/types/form/form_logic'

import { BasicField, IFieldSchema } from './field'
>>>>>>> 70490f5f

export { LogicConditionState, LogicIfValue, LogicType, LogicDto }

<<<<<<< HEAD
// Representation of a checkbox condition value
export type CheckboxConditionValue = {
  options: string[]
  others: boolean
}

export interface ICondition {
  field: IFieldSchema['_id']
  state: LogicConditionState
  value: string | number | string[] | number[] | CheckboxConditionValue[]
  ifValueType?: LogicIfValue
=======
export interface ICondition extends FormCondition {
  field: IFieldSchema['_id']
>>>>>>> 70490f5f
}

// Override ObjectId with String type since the field id passed in is in
// String form.
export interface IConditionSchema extends ICondition, Document<string> {}

export type ILogic = FormLogicBase

export interface ILogicSchema extends ILogic, Document {
  conditions: IConditionSchema[]
}

<<<<<<< HEAD
export interface ILogicSchema extends ILogic, Document {}
export interface IShowFieldsLogic extends ILogic {
  show: IFieldSchema['_id'][]
=======
export type IShowFieldsLogic = ShowFieldLogic
export interface IShowFieldsLogicSchema
  extends ILogicSchema,
    IShowFieldsLogic,
    Document {
  logicType: LogicType.ShowFields
  conditions: IConditionSchema[]
>>>>>>> 70490f5f
}

export type IPreventSubmitLogic = PreventSubmitLogic
export interface IPreventSubmitLogicSchema
  extends ILogicSchema,
    IPreventSubmitLogic,
    Document {
  logicType: LogicType.PreventSubmit
  conditions: IConditionSchema[]
}

export type FormLogicSchema = IShowFieldsLogicSchema | IPreventSubmitLogicSchema

type LogicField = Extract<
  BasicField,
  | BasicField.Dropdown
  | BasicField.Radio
  | BasicField.YesNo
  | BasicField.Number
  | BasicField.Decimal
  | BasicField.Rating
  | BasicField.Checkbox
>

type LogicAssociation<K extends LogicField, VS extends LogicConditionState> = [
  K,
  Array<VS>,
]

// Logic fields that are multi-valued
type MultiCombiLogicField = Extract<BasicField, BasicField.Checkbox>
type MultiCombiLogicStates = LogicConditionState.AnyOf
type MultiCombiLogicCondition = LogicAssociation<
  MultiCombiLogicField,
  MultiCombiLogicStates
>

// Logic fields that are categorical
type CategoricalLogicField = Extract<
  BasicField,
  BasicField.Dropdown | BasicField.Radio
>
type CategoricalLogicStates =
  | LogicConditionState.Equal
  | LogicConditionState.Either
type CategoricalLogicCondition = LogicAssociation<
  CategoricalLogicField,
  CategoricalLogicStates
>

// Logic fields that are boolean
type BinaryLogicField = Extract<BasicField, BasicField.YesNo>
type BinaryLogicStates = LogicConditionState.Equal
type BinaryLogicCondition = LogicAssociation<
  BinaryLogicField,
  BinaryLogicStates
>

// Logic fields that can be numerically compared
type NumericalLogicField = Extract<
  BasicField,
  BasicField.Number | BasicField.Decimal | BasicField.Rating
>
type NumericalLogicStates =
  | LogicConditionState.Equal
  | LogicConditionState.Lte
  | LogicConditionState.Gte
type NumericalLogicCondition = LogicAssociation<
  NumericalLogicField,
  NumericalLogicStates
>

export type LogicCondition =
  | CategoricalLogicCondition
  | BinaryLogicCondition
<<<<<<< HEAD
  | NumericalLogicCondition
  | MultiCombiLogicCondition

/**
 * Logic POJO with functions removed
 */
export type LogicDto = ILogic & { _id?: Document['_id'] }
=======
  | NumericalLogicCondition
>>>>>>> 70490f5f
<|MERGE_RESOLUTION|>--- conflicted
+++ resolved
@@ -1,23 +1,5 @@
 import { Document } from 'mongoose'
 
-<<<<<<< HEAD
-import { BasicField, IFieldSchema } from './field'
-
-export enum LogicConditionState {
-  Equal = 'is equals to',
-  Lte = 'is less than or equal to',
-  Gte = 'is more than or equal to',
-  Either = 'is either',
-  AnyOf = 'is one of the following',
-}
-
-export enum LogicIfValue {
-  Number = 'number',
-  SingleSelect = 'single-select',
-  MultiSelect = 'multi-select',
-  MultiCombination = 'multi-combination',
-}
-=======
 import {
   FormCondition,
   FormLogicBase,
@@ -30,26 +12,11 @@
 } from '../../shared/types/form/form_logic'
 
 import { BasicField, IFieldSchema } from './field'
->>>>>>> 70490f5f
 
 export { LogicConditionState, LogicIfValue, LogicType, LogicDto }
 
-<<<<<<< HEAD
-// Representation of a checkbox condition value
-export type CheckboxConditionValue = {
-  options: string[]
-  others: boolean
-}
-
-export interface ICondition {
-  field: IFieldSchema['_id']
-  state: LogicConditionState
-  value: string | number | string[] | number[] | CheckboxConditionValue[]
-  ifValueType?: LogicIfValue
-=======
 export interface ICondition extends FormCondition {
   field: IFieldSchema['_id']
->>>>>>> 70490f5f
 }
 
 // Override ObjectId with String type since the field id passed in is in
@@ -62,11 +29,6 @@
   conditions: IConditionSchema[]
 }
 
-<<<<<<< HEAD
-export interface ILogicSchema extends ILogic, Document {}
-export interface IShowFieldsLogic extends ILogic {
-  show: IFieldSchema['_id'][]
-=======
 export type IShowFieldsLogic = ShowFieldLogic
 export interface IShowFieldsLogicSchema
   extends ILogicSchema,
@@ -74,7 +36,6 @@
     Document {
   logicType: LogicType.ShowFields
   conditions: IConditionSchema[]
->>>>>>> 70490f5f
 }
 
 export type IPreventSubmitLogic = PreventSubmitLogic
@@ -150,14 +111,5 @@
 export type LogicCondition =
   | CategoricalLogicCondition
   | BinaryLogicCondition
-<<<<<<< HEAD
   | NumericalLogicCondition
-  | MultiCombiLogicCondition
-
-/**
- * Logic POJO with functions removed
- */
-export type LogicDto = ILogic & { _id?: Document['_id'] }
-=======
-  | NumericalLogicCondition
->>>>>>> 70490f5f
+  | MultiCombiLogicCondition