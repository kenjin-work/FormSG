--- conflicted
+++ resolved
@@ -73,10 +73,6 @@
   db: DbConfig
   aws: AwsConfig
   mail: MailConfig
-<<<<<<< HEAD
-=======
-
->>>>>>> 9c66bace
   cookieSettings: SessionOptions['cookie']
   // Consts
   isDev: boolean
